--- conflicted
+++ resolved
@@ -72,7 +72,7 @@
     args = parser.parse_args()
 
     state = torch.load(args.weights, map_location=args.device)
-<<<<<<< HEAD
+
 
     # Infer the number of classes from the checkpoint if not provided
     if args.num_classes is None:
@@ -99,14 +99,11 @@
             )
 
     model = model_VGG2D.vgg11_bn(num_classes=num_classes)
-    model.load_state_dict(state)
-=======
-    if isinstance(state, torch.nn.Module):
+        if isinstance(state, torch.nn.Module):
             state_dict = state.state_dict()
     else:
             state_dict = state.get("state_dict", state)
     model.load_state_dict(state_dict)
->>>>>>> dd0756fc
     model.to(args.device)
     model.eval()
 
